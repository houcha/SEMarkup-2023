--- conflicted
+++ resolved
@@ -12,12 +12,7 @@
 from allennlp.data.vocabulary import DEFAULT_OOV_TOKEN
 from allennlp.models import Model
 from allennlp.nn.activations import Activation
-<<<<<<< HEAD
-from allennlp.training.metrics import CategoricalAccuracy
-from tqdm import tqdm
-=======
 from allennlp.training.metrics import CategoricalAccuracy, FBetaVerboseMeasure
->>>>>>> 8cd3f3a8
 
 from .lemmatize_helper import LemmaRule, predict_lemma_from_rule, normalize, DEFAULT_LEMMA_RULE
 from .vocabulary import VocabularyWeighted
@@ -59,12 +54,6 @@
         self.fscore = FBetaVerboseMeasure()
 
     @override(check_signature=False)
-<<<<<<< HEAD
-    def forward(self,
-                embeddings: Tensor,
-                labels: Tensor = None,
-                mask: Tensor = None) -> Dict[str, Tensor]:
-=======
     def forward(
         self,
         embeddings: Tensor,
@@ -72,7 +61,6 @@
         mask: Optional[Tensor] = None
     ) -> Dict[str, Tensor]:
 
->>>>>>> 8cd3f3a8
         logits = self.classifier(embeddings)
         preds = logits.argmax(-1)
 
@@ -111,31 +99,18 @@
 
     def __init__(
         self,
-<<<<<<< HEAD
-        vocab: Vocabulary,
+        vocab: VocabularyWeighted,
+        labels_namespace: str,
         in_dim: int,
         hid_dim: int,
-        n_classes: int,
         activation: str,
         dropout: float,
         paradigm_dictionary_path: str = None,
         dictionary_lemmas_info: List[Dict[str, str]] = [],
         topk: int = 1
     ):
-        super().__init__(vocab, in_dim, hid_dim, n_classes, activation, dropout)
-=======
-        vocab: VocabularyWeighted,
-        labels_namespace: str,
-        in_dim: int,
-        hid_dim: int,
-        activation: str,
-        dropout: float,
-        dictionaries: List[Dict[str, str]] = [],
-        topk: int = None
-    ):
 
         super().__init__(vocab, labels_namespace, in_dim, hid_dim, activation, dropout)
->>>>>>> 8cd3f3a8
 
         # Paradigm dictionary.
         self.paradigm_dictionary = dict()
@@ -161,7 +136,6 @@
         metadata: Dict = None
     ) -> Dict[str, Tensor]:
 
-<<<<<<< HEAD
         classifier_output = super().forward(embeddings, labels, mask)
         logits, loss = classifier_output['logits'].cpu(), classifier_output['loss']
 
@@ -263,32 +237,6 @@
                 if self.dictionary_lemmas:
                     # Lemmatizes handles titles well, skip them as well.
                     if LemmaClassifier.is_title(wordform):
-=======
-        output = super().forward(embeddings, labels, mask)
-        logits, preds, loss = output['logits'], output['preds'], output['loss']
-
-        # During the inference try to avoid malformed lemmas using external dictionary (if provided).
-        if not self.training and self.dictionary:
-            # Find top most confident lemma rules for each token.
-            probs = torch.nn.functional.softmax(logits, dim=-1)
-            top_rules = torch.topk(probs, k=self.topk, dim=-1).indices.cpu().numpy()
-
-            for i in range(len(metadata)):
-                tokens = metadata[i]
-                tokens_top_rules = top_rules[i]
-
-                for j in range(len(tokens)):
-                    token = str(tokens[j])
-                    token_top_rules = tokens_top_rules[j]
-
-                    # Lemmatizer usually does well with titles (e.g. 'Вася')
-                    # and different kind of dates (like '70-е')
-                    # so don't correct the predictions in that case.
-                    is_punctuation = lambda word: word in LemmaClassifier.PUNCTUATION
-                    is_title = lambda word: word[0].isupper()
-                    contains_digit = lambda word: any(char.isdigit() for char in word)
-                    if is_punctuation(token) or is_title(token) or contains_digit(token):
->>>>>>> 8cd3f3a8
                         continue
                     lemma = self.find_topk_dictionary_lemma(wordform, logits[i][j])
                     if lemma is not None:
